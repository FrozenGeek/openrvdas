#! /usr/bin/env python3

import logging
from collections import OrderedDict

VARS = {
  '%UDP_INTERFACE%': '157.132.129.255', # broadcast for nbp-dast-02-t
  '%RAW_UDP%': '6224',
  '%CACHE_UDP%': '6225',
  '%WEBSOCKET%': '8766',
  '%BACK_SECONDS%': '640'
}

LOGGERS = [
  'adcp',
  'ctdd',
  'eng1',
  'gp02',
  'grv1',
  'gyr1',
  'hdas',
  'knud',
  'mbdp',
  'mwx1',
  'ndfl',
  'pco2',
  'PCOD',
  'pguv',
  'rtmp',
  's330',
  'seap',
  'sp1b',
  'svp1',
  'tsg1',
  'tsg2',

  'bwnc',
  'cwnc',
  'twnc',
  'true_wind'
  ]

# The port.tab from challenger.nbp.usap.gov
#
##########################################################################
#
#   NOTE:  IT IS EASY FOR THIS FILE TO GET OUT OF DATE AND CONFUSING.
#     PLEASE TAKE THE TIME TO KEEP IT NEAT AND UP TO DATE.  THE NEXT
#     PERSON WON'T KNOW WHERE THE MYSTERY CABLE YOU INSTALLED GOES TO
#     UNLESS YOU KEEP IT DOCUMENTED HERE.
#
#########################################################################
#
#	Serial Port Table - RVDAS 
#
#	$Id: port.tab,v 1.862 2019/07/21 13:30:58 rvdas Exp $
#	@(#) port.tab 1.6 2/14/94 R/V Ewing Logging System
#
#
#	baud rate: 0, 150, 300, 1200, 2400, 4800, 9600, 19200, 38400
#	data bits: 5, 6, 7, 8. 
#	stop bits: 1 or 2. 
#	parity:	   1 = odd, 2 = even, 0 = none  
#	igncr:	   1 = ignore CR
#	icrnl:	   1 = map CR to NL on input, 0 = do not map (depends upon 
#                      igncr setting)
#	eol:	   additional EOL char
#	onlcr:	   1 = map NL to CRNL on output, 0 = do not map
#	ocrnl:	   1 = map CR to NL on output, 0 = do not map
#	icanon:	   1 = canonical, 0 = non-canonical mode
#	vmin:	   # of chars to read (non-canonical mode)
#	vtime:	   # time (non-canonical mode)
#	vintr	   0 = disable INTR special input char, 1 = enable
#	vquit	   0 = disable QUIT special input char, 1 = enable
#	opost	   0 = disable output post-processing; 1 = enable
#
#
# instrument	serial port	baud  datab stopb parity igncr icrnl eol onlcr ocrnl icanon vmin vtime vintr vquit opost
# ----------    -----------     ----- ----- ----- ------ ----- ----- --- ----- ----- ------ ---- ----- ----- ----- -----
# SAMPLE  	/dev/ttyy00 	9600  8	    1     0      1     0     0   1     0     1      1    0     0     0     0
#
#	TRAX1	  = Trax Systems GPS time of day clock
#	TRUETIME2 = TrueTime GOES clock
#	ADU	  = ADU GPS receiver
#	GPS2      = GPS Receiver #2	
#	GPS3      = GPS Receiver #3
#	GPS4      = GPS Receiver #4
#	TRANSIT1  = Magnavox 1107 Transit Satellite Receiver (lab)
#	TRANSIT2  = Magnavox 1107 Transit Satellite Receiver (bridge)
#	INTERNAV  = INTERNAV LORAN C Receiver
#	NORTHSTAR = NorthStar LORAN C Receiver
#	FURUNO    = Furuno /CI-30 doppller water speed log
#	MAG       = Magnetics
#	BGM       = Bell Aerospace BGM-3 Gravity Meter
#	KSS       = Boedensework KSS-30 Gravity Meter
#	DSS240    = DSS-240 console
#	DSSNAV    = DSS-240 "nav" data io
#	SHOTTIME  = seismic shot time tagger 
#	GUNDEPTH  = seismic gun depths
#	PCO2	  = CO2 data 
#	CTEMP	  = seawater temperature
#	JOES_DATA = selected data output by program "collect" 
#                       to a PC (for display) 
#	ADCP_OUT  = GPS data output to ADCP by progam "l_4200"
#	WIRE	  = core/ctd winch wire out and rate
#	PITCH-ROLL= pitch and roll
#	WX_IN	  = meteorological station data
#	SeaPath   = Center of gravity location from seapath 1 
#	SeaPath2A = Center of gravity location from seapath 2
#	SeaPath2B = moon pool location from seapath 2 
#
#
#    *** NOTE: ALL FIELDS SHOULD HAVE ENTRIES ***
#
# History

# Revision 1.1  1995/05/16  20:42:27  brockda
# Initial revision
#
#
# instrument	serial port	baud  datab stopb parity igncr icrnl eol onlcr ocrnl icanon vmin vtime vintr vquit opost
# ----------    -----------     ----- ----- ----- ------ ----- ----- --- ----- ----- ------ ---- ----- ----- ----- -----
#SAMPLE  	/dev/ttyy00 	9600  8     1     0      1     0     0   1     0     1      1    0     0     0     0
#
MOXA = {
  # Moxa box 1     10.1.1.50
  'PCOD': 'PcodeGPS  /dev/ttyr00  4800  8  1  0  1  1  0  1  0  1  1  0  0  0  0',
  'cwnc': 'WatFallWinch  /dev/ttyr01  19200  8  1  0  1  1  0  1  0  1  1  0  0  0  0',
  #'': 'OXYG  /dev/ttyr02  9600  8  1  0  1  1  0  1  0  1  1  0  0  0  0',
  'gp02': 'FurunoGPS  /dev/ttyr03  4800  8  1  0  1  1  0  1  0  1  1  0  0  0  0',
  'gyr1': 'Gyroscope  /dev/ttyr04  4800  8  1  0  1  1  0  1  0  1  1  0  0  0  0',
  'adcp': 'ADCP  /dev/ttyr05  9600  8  1  0  1  1  0  1  0  1  1  0  0  0  0',
  'eng1': 'EngDAS  /dev/ttyr06  9600  8  1  0  1  1  0  1  0  1  1  0  0  0  0',
  'svp1': 'SVPadcp  /dev/ttyr07  9600  8  1  0  1  1  0  1  0  1  1  0  0  0  0',
  #'': 'PortTrawlW  /dev/ttyr08  9600  8  1  0  1  1  0  1  0  1  1  0  0  0  0',
  #'': 'StbdTrawlW  /dev/ttyr09  9600  8  1  0  1  1  0  1  0  1  1  0  0  0  0',
  'bwnc': 'BalticWinch  /dev/ttyr0a  19200  8  1  0  1  1  0  1  0  1  1  0  0  0  0',
  'twnc': 'TrawlWinch  /dev/ttyr0b  19200  8  1  0  1  1  0  1  0  1  1  0  0  0  0',
  #'': 'MBTSG  /dev/ttyr0c  9600  8  1  0  1  1  0  1  0  1  1  0  0  0  0',
  #'': 'AIS  /dev/ttyr0d  38400  8  1  0  1  1  0  1  0  1  1  0  0  0  0',
  #'': '# not working 2/5/2015 kag  /dev/ttyr0e  9600  8  1  0  1  1  0  1  0  1  1  0  0  0  0',
  'mbdp': 'MBdepth  /dev/ttyr0f  9600  8  1  0  1  1  0  1  0  1  1  0  0  0  0',

  # Moxa box 2     10.1.1.51
  #'': '#  /dev/ttyr10  9600  8  2  0  1  1  0  1  0  1  1  0  0  0  0',
  #'': 'SimEK500  /dev/ttyr11  9600  8  1  0  1  1  0  1  0  1  1  0  0  0  0',
  'knud': 'Knudsen  /dev/ttyr12  19200  8  1  0  1  1  0  1  0  1  1  0  0  0  0',
  #'': 'Magnetics  /dev/ttyr13  9600  8  1  0  1  1  0  1  0  1  1  0  0  0  0',
  'grv1': 'Gravity  /dev/ttyr14  9600  8  1  0  1  1  0  1  0  1  1  0  0  0  0',
  #'': '#  /dev/ttyr15  9600  8  1  0  1  1  0  1  0  1  1  0  0  0  0',
  'mwx1': 'MastWx  /dev/ttyr16  9600  8  1  0  1  1  0  1  0  1  1  0  0  0  0',
  'ndfl': 'Fluorometer  /dev/ttyr17  19200  8  1  0  1  1  0  1  0  1  1  0  0  0  0',
  'pco2': 'PCO2  /dev/ttyr18  9600  8  1  0  1  1  0  1  0  1  1  0  0  0  0',
  #'': 'OYO  /dev/ttyr19  9600  8  1  0  1  1  0  1  0  1  1  0  0  0  0',
  #'': 'Bird  /dev/ttyr1a  9600  8  1  0  0  1  0  1  0  1  1  0  0  0  0',
  #'': 'rawS330  /dev/ttyr1b  9600  8  1  0  1  1  0  1  0  1  1  0  0  0  0',
  #'': 'SeisTimeC  /dev/ttyr1c  9600  8  1  0  1  1  0  1  0  1  1  0  0  0  0',
  #'': '#  /dev/ttyr1d  9600  8  1  0  1  1  0  1  0  1  1  0  0  0  0',
  'pguv': 'PUVGUV  /dev/ttyr1e  9600  8  1  0  1  1  0  1  0  1  1  0  0  0  0',
  #'': '#  /dev/ttyr1f  9600  8  1  0  1  1  0  1  0  1  1  0  0  0  0',

  # Moxa box 3     10.1.1.52
  #'': 'StarFix1  /dev/ttyr20  9600  8  1  0  1  1  0  1  0  1  1  0  0  0  0',
  #'': 'StarFix2  /dev/ttyr21  9600  8  1  0  1  1  0  1  0  1  1  0  0  0  0',
  's330': 'SeaPath330  /dev/ttyr22  9600  8  1  0  1  1  0  1  0  1  1  0  0  0  0',
  'sp1b': 'SeaPath1B  /dev/ttyr23  9600  8  1  0  1  1  0  1  0  1  1  0  0  0  0',
  'ctdd': 'CTDdepth  /dev/ttyr24  9600  8  1  0  1  1  0  1  0  1  1  0  0  0  0',
  'tsg1': 'TSG1  /dev/ttyr25  9600  8  1  0  1  1  0  1  0  1  1  0  0  0  0',
  'rtmp': 'RmtTemp  /dev/ttyr26  9600  8  1  0  1  1  0  1  0  1  1  0  0  0  0',
  'hdas': 'HydroDAS  /dev/ttyr27  9600  8  1  0  1  1  0  1  0  1  1  0  0  0  0',
  #'': '#  /dev/ttyr28  9600  8  1  0  1  1  0  1  0  1  1  0  0  0  0',
  'tsg2': 'TSG2  /dev/ttyr29  9600  8  1  0  1  1  0  1  0  1  1  0  0  0  0',
  'seap': 'SeaPath200  /dev/ttyr2a  9600  8  1  0  1  1  0  1  0  1  1  0  0  0  0',
  #'': 'GEN2  /dev/ttyr2b  9600  8  1  0  1  1  0  1  0  1  1  0  0  0  0',
  #'': 'GEN3  /dev/ttyr2c  9600  8  1  0  1  1  0  1  0  1  1  0  0  0  0',
  #'': 'GEN4  /dev/ttyr2d  9600  8  1  0  1  1  0  1  0  1  1  0  0  0  0',
  #'': 'VOSIMET  /dev/ttyr2e  9600  8  1  0  1  1  0  1  0  1  1  0  0  0  0',
  #'': 'CTDpar  /dev/ttyr2f  9600  8  1  0  1  1  0  1  0  1  1  0  0  0  0',
}


HEADER_TEMPLATE = """##########
# Sample YAML cruise definition file for NBP openrvdas, created by hacked-up
# script at local/nbp/create_MOXA_cruise_definition.py.

# Note that the one hack necessary is that YAML interprets 'off' (when not
# quoted) as the literal 'False'. So YAML needs to quote 'off'.

########################################
cruise:
  id: NBPxxxx
  start: '2019-07-30'
  end: '2019-12-31'
"""

TRUE_WIND_TEMPLATE = """
  true_wind->net:
    name: true_wind->net
    readers:
      class: CachedDataReader
      kwargs:
        data_server: localhost:%WEBSOCKET%
        subscription:
          fields:
            S330CourseTrue:
              seconds: 0
            S330HeadingTrue:
              seconds: 0
            S330SpeedKt:
              seconds: 0
            MwxPortRelWindDir:
              seconds: 0
            MwxPortRelWindSpeed:
              seconds: 0
            MwxStbdRelWindDir:
              seconds: 0
            MwxStbdRelWindSpeed:
              seconds: 0
    transforms:
    - class: ComposedDerivedDataTransform
      kwargs:
        transforms:
        - class: TrueWindsTransform
          kwargs:
            apparent_dir_name: PortApparentWindDir
            convert_speed_factor: 0.5144
            course_field: S330CourseTrue
            heading_field: S330HeadingTrue
            speed_field: S330SpeedKt
            true_dir_name: PortTrueWindDir
            true_speed_name: PortTrueWindSpeed
            update_on_fields:
            - MwxPortRelWindDir
            wind_dir_field: MwxPortRelWindDir
            wind_speed_field: MwxPortRelWindSpeed
        - class: TrueWindsTransform
          kwargs:
            apparent_dir_name: StbdApparentWindDir
            convert_speed_factor: 0.5144
            course_field: S330CourseTrue
            heading_field: S330HeadingTrue
            speed_field: S330SpeedKt
            true_dir_name: StbdTrueWindDir
            true_speed_name: StbdTrueWindSpeed
            update_on_fields:
            - MwxStbdRelWindDir
            wind_dir_field: MwxStbdRelWindDir
            wind_speed_field: MwxStbdRelWindSpeed
    writers:
    - class: CachedDataWriter
      kwargs:
        data_server: localhost:%WEBSOCKET%
    stderr_writers:          # Turn stderr into DASRecord, broadcast to cache
    - class: ComposedWriter  # UDP port for CachedDataServer to pick up.
      kwargs:
        transforms:
        - class: ToDASRecordTransform
          kwargs:
            field_name: 'stderr:logger:true_wind'
        writers:
        - class: CachedDataWriter
          kwargs:
            data_server: localhost:%WEBSOCKET%

  true_wind->file/net:
    name: true_wind->file/net
    readers:
      class: CachedDataReader
      kwargs:
        data_server: localhost:%WEBSOCKET%
        subscription:
          fields:
            S330CourseTrue:
              seconds: 0
            S330HeadingTrue:
              seconds: 0
            S330SpeedKt:
              seconds: 0
            MwxPortRelWindDir:
              seconds: 0
            MwxPortRelWindSpeed:
              seconds: 0
            MwxStbdRelWindDir:
              seconds: 0
            MwxStbdRelWindSpeed:
              seconds: 0
    transforms:
    - class: ComposedDerivedDataTransform
      kwargs:
        transforms:
        - class: TrueWindsTransform
          kwargs:
            apparent_dir_name: PortApparentWindDir
            convert_speed_factor: 0.5144
            course_field: S330CourseTrue
            heading_field: S330HeadingTrue
            speed_field: S330SpeedKt
            true_dir_name: PortTrueWindDir
            true_speed_name: PortTrueWindSpeed
            update_on_fields:
            - MwxPortRelWindDir
            wind_dir_field: MwxPortRelWindDir
            wind_speed_field: MwxPortRelWindSpeed
        - class: TrueWindsTransform
          kwargs:
            apparent_dir_name: StbdApparentWindDir
            convert_speed_factor: 0.5144
            course_field: S330CourseTrue
            heading_field: S330HeadingTrue
            speed_field: S330SpeedKt
            true_dir_name: StbdTrueWindDir
            true_speed_name: StbdTrueWindSpeed
            update_on_fields:
            - MwxStbdRelWindDir
            wind_dir_field: MwxStbdRelWindDir
            wind_speed_field: MwxStbdRelWindSpeed
    writers:
    - class: CachedDataWriter
      kwargs:
        data_server: localhost:%WEBSOCKET%
    stderr_writers:          # Turn stderr into DASRecord, broadcast to cache
    - class: ComposedWriter  # UDP port for CachedDataServer to pick up.
      kwargs:
        transforms:
        - class: ToDASRecordTransform
          kwargs:
            field_name: 'stderr:logger:true_wind'
        writers:
        - class: CachedDataWriter
          kwargs:
            data_server: localhost:%WEBSOCKET%

  true_wind->file/net/db:
    name: true_wind->file/net/db
    readers:
      class: CachedDataReader
      kwargs:
        data_server: localhost:%WEBSOCKET%
        subscription:
          fields:
            S330CourseTrue:
              seconds: 0
            S330HeadingTrue:
              seconds: 0
            S330SpeedKt:
              seconds: 0
            MwxPortRelWindDir:
              seconds: 0
            MwxPortRelWindSpeed:
              seconds: 0
            MwxStbdRelWindDir:
              seconds: 0
            MwxStbdRelWindSpeed:
              seconds: 0
    transforms:
    - class: ComposedDerivedDataTransform
      kwargs:
        transforms:
        - class: TrueWindsTransform
          kwargs:
            apparent_dir_name: PortApparentWindDir
            convert_speed_factor: 0.5144
            course_field: S330CourseTrue
            heading_field: S330HeadingTrue
            speed_field: S330SpeedKt
            true_dir_name: PortTrueWindDir
            true_speed_name: PortTrueWindSpeed
            update_on_fields:
            - MwxPortRelWindDir
            wind_dir_field: MwxPortRelWindDir
            wind_speed_field: MwxPortRelWindSpeed
        - class: TrueWindsTransform
          kwargs:
            apparent_dir_name: StbdApparentWindDir
            convert_speed_factor: 0.5144
            course_field: S330CourseTrue
            heading_field: S330HeadingTrue
            speed_field: S330SpeedKt
            true_dir_name: StbdTrueWindDir
            true_speed_name: StbdTrueWindSpeed
            update_on_fields:
            - MwxStbdRelWindDir
            wind_dir_field: MwxStbdRelWindDir
            wind_speed_field: MwxStbdRelWindSpeed
    writers:
    - class: CachedDataWriter
      kwargs:
        data_server: localhost:%WEBSOCKET%
    stderr_writers:          # Turn stderr into DASRecord, broadcast to cache
    - class: ComposedWriter  # UDP port for CachedDataServer to pick up.
      kwargs:
        transforms:
        - class: ToDASRecordTransform
          kwargs:
            field_name: 'stderr:logger:true_wind'
        writers:
        - class: CachedDataWriter
          kwargs:
            data_server: localhost:%WEBSOCKET%
"""

OFF_TEMPLATE="""
  %LOGGER%->off:
    name: %LOGGER%->off
"""

NET_WRITER_TEMPLATE="""
  %LOGGER%->net:
    name: %LOGGER%->net
    readers:                    # Read from simulated serial port
      class: SerialReader
      kwargs:
        baudrate: %BAUD%
        port: %TTY%
    transforms:                 # Add timestamp and logger label
    - class: TimestampTransform
    - class: PrefixTransform
      kwargs:
        prefix: %LOGGER%
    writers:
    - class: UDPWriter
      kwargs:
        port: %RAW_UDP%
        interface: %UDP_INTERFACE%
    - class: ComposedWriter     # Also parse to fields and send to CACHE UDP
      kwargs:                   # port for CachedDataServer to pick up
        transforms:
        - class: ParseTransform
          kwargs:
<<<<<<< HEAD
            definition_path: local/devices/*.yaml,local/usap/devices/*.yaml,local/usap/nbp/devices/*.yaml
=======
            metadata_interval: 120
            definition_path: local/devices/*.yaml,local/lmg/devices/*.yaml
>>>>>>> f57953ec
        writers:
        - class: CachedDataWriter
          kwargs:
            data_server: localhost:%WEBSOCKET%
    stderr_writers:          # Turn stderr into DASRecord, broadcast to cache
    - class: ComposedWriter  # UDP port for CachedDataServer to pick up.
      kwargs:
        transforms:
        - class: ToDASRecordTransform
          kwargs:
            field_name: 'stderr:logger:%LOGGER%'
        writers:
        - class: CachedDataWriter
          kwargs:
            data_server: localhost:%WEBSOCKET%
"""

FILE_NET_WRITER_TEMPLATE="""
  %LOGGER%->file/net:
    name: %LOGGER%->file/net
    readers:                    # Read from simulated serial port
      class: SerialReader
      kwargs:
        baudrate: %BAUD%
        port: %TTY%
    transforms:                 # Add timestamp
    - class: TimestampTransform
    writers:
    - class: LogfileWriter      # Write to logfile
      kwargs:
        filebase: /data/logger/%LOGGER%/raw/LMG1903_%LOGGER%
    - class: ComposedWriter     # Also prefix with logger name and broadcast
      kwargs:                   # raw NMEA on UDP
        transforms:
        - class: PrefixTransform
          kwargs:
            prefix: %LOGGER%
        writers:
        - class: UDPWriter
          kwargs:
            port: %RAW_UDP%
            interface: %UDP_INTERFACE%
    - class: ComposedWriter     # Also parse to fields and send to CACHE UDP
      kwargs:                   # port for CachedDataServer to pick up
        transforms:
        - class: PrefixTransform
          kwargs:
            prefix: %LOGGER%
        - class: ParseTransform
          kwargs:
            definition_path: local/devices/*.yaml,local/usap/devices/*.yaml,local/usap/nbp/devices/*.yaml
        writers:
        - class: CachedDataWriter
          kwargs:
            data_server: localhost:%WEBSOCKET%
    stderr_writers:          # Turn stderr into DASRecord, broadcast to cache
    - class: ComposedWriter  # UDP port for CachedDataServer to pick up.
      kwargs:
        transforms:
        - class: ToDASRecordTransform
          kwargs:
            field_name: 'stderr:logger:%LOGGER%'
        writers:
        - class: CachedDataWriter
          kwargs:
            data_server: localhost:%WEBSOCKET%
"""

FULL_WRITER_TEMPLATE="""
  %LOGGER%->file/net/db:
    name: %LOGGER%->file/net/db
    readers:                    # Read from simulated serial port
      class: SerialReader
      kwargs:
        baudrate: %BAUD%
        port: %TTY%
    transforms:                 # Add timestamp
    - class: TimestampTransform
    writers:
    - class: LogfileWriter      # Write to logfile
      kwargs:
        filebase: /data/logger/%LOGGER%/raw/LMG1903_%LOGGER%
    - class: ComposedWriter     # Also prefix with logger name and broadcast
      kwargs:                   # raw NMEA on UDP
        transforms:
        - class: PrefixTransform
          kwargs:
            prefix: %LOGGER%
        writers:
        - class: UDPWriter
          kwargs:
            port: %RAW_UDP%
            interface: %UDP_INTERFACE% 
    - class: ComposedWriter     # Also parse to fields and send to CACHE UDP
      kwargs:                   # port for CachedDataServer to pick up
        transforms:
        - class: PrefixTransform
          kwargs:
            prefix: %LOGGER%
        - class: ParseTransform
          kwargs:
            definition_path: local/devices/*.yaml,local/usap/devices/*.yaml,local/usap/nbp/devices/*.yaml
        writers:
        - class: CachedDataWriter
          kwargs:
            data_server: localhost:%WEBSOCKET%
    - class: ComposedWriter     # Also write parsed data to database
      kwargs:
        transforms:
        - class: PrefixTransform
          kwargs:
            prefix: %LOGGER%
        - class: ParseTransform
          kwargs:
            definition_path: local/devices/*.yaml,local/usap/devices/*.yaml,local/usap/nbp/devices/*.yaml
        writers:
        - class: DatabaseWriter
    stderr_writers:          # Turn stderr into DASRecord, broadcast to cache
    - class: ComposedWriter  # UDP port for CachedDataServer to pick up.
      kwargs:
        transforms:
        - class: ToDASRecordTransform
          kwargs:
            field_name: 'stderr:logger:%LOGGER%'
        writers:
        - class: CachedDataWriter
          kwargs:
            data_server: localhost:%WEBSOCKET%
"""

def fill_vars(template, vars):
  output = template
  for src, dest in vars.items():
    output = output.replace(src, dest)
  return output

################################################################################
################################################################################

output = HEADER_TEMPLATE

################################################################################
# Fill in the logger definitions
output += """
########################################
loggers:
"""

LOGGER_DEF = """  %LOGGER%:
    configs:
    - %LOGGER%->off
    - %LOGGER%->net
    - %LOGGER%->file/net
    - %LOGGER%->file/net/db
"""
for logger in LOGGERS:
  output += fill_vars(LOGGER_DEF, VARS).replace('%LOGGER%', logger)

################################################################################
# Fill in mode definitions
output += """
########################################
modes:
  'off':
"""
for logger in LOGGERS:
  output += '    %LOGGER%: %LOGGER%->off\n'.replace('%LOGGER%', logger)
#### monitor
output += """
  monitor:
"""
for logger in LOGGERS:
  output += '    %LOGGER%: %LOGGER%->net\n'.replace('%LOGGER%', logger)
#### log
output += """
  log:
"""
for logger in LOGGERS:
  if logger:
    output += '    %LOGGER%: %LOGGER%->file/net\n'.replace('%LOGGER%', logger)
#### log+db
output += """
  'log+db':
"""
for logger in LOGGERS:
  if logger:
    output += '    %LOGGER%: %LOGGER%->file/net/db\n'.replace('%LOGGER%', logger)

output += """
########################################
default_mode: 'off'
"""

################################################################################
# Now output configs
output += """
########################################
configs:
"""
for logger in LOGGERS:
  output += """  ########"""
  output += fill_vars(OFF_TEMPLATE, VARS).replace('%LOGGER%', logger)
  # Special case for true winds, which is a derived logger
  if logger == 'true_wind':
    output += fill_vars(TRUE_WIND_TEMPLATE, VARS)
    continue

  # Look up port.tab values for this logger
  if not logger in MOXA:
    logging.warning('No port.tab entry found for %s; skipping...', logger)
    continue

  (inst, tty, baud, datab, stopb, parity, igncr, icrnl, eol, onlcr,
   ocrnl, icanon, vmin, vtime, vintr, vquit, opost) = MOXA[logger].split()
  net_writer = fill_vars(NET_WRITER_TEMPLATE, VARS)
  net_writer = net_writer.replace('%LOGGER%', logger)
  net_writer = net_writer.replace('%TTY%', tty)
  net_writer = net_writer.replace('%BAUD%', baud)
  output += net_writer

  file_net_writer = fill_vars(FILE_NET_WRITER_TEMPLATE, VARS)
  file_net_writer = file_net_writer.replace('%LOGGER%', logger)
  file_net_writer = file_net_writer.replace('%TTY%', tty)
  file_net_writer = file_net_writer.replace('%BAUD%', baud)
  output += file_net_writer

  full_writer = fill_vars(FULL_WRITER_TEMPLATE, VARS)
  full_writer = full_writer.replace('%LOGGER%', logger)
  full_writer = full_writer.replace('%TTY%', tty)
  full_writer = full_writer.replace('%BAUD%', baud)
  output += full_writer

print(output)

#display = DISPLAY_TEMPLATE

#output += fill_vars(DISPLAY_TEMPLATE, VARS)
#for logger in LOGGERS:
#  output += fill_vars(<|MERGE_RESOLUTION|>--- conflicted
+++ resolved
@@ -427,12 +427,8 @@
         transforms:
         - class: ParseTransform
           kwargs:
-<<<<<<< HEAD
-            definition_path: local/devices/*.yaml,local/usap/devices/*.yaml,local/usap/nbp/devices/*.yaml
-=======
+            definition_path: local/devices/*.yaml,local/usap/devices/*.yaml,loca
             metadata_interval: 120
-            definition_path: local/devices/*.yaml,local/lmg/devices/*.yaml
->>>>>>> f57953ec
         writers:
         - class: CachedDataWriter
           kwargs:
